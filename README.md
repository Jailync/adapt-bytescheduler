--- conflicted
+++ resolved
@@ -94,11 +94,8 @@
 
 Many of our examples were copied from Horovod and modified in this way. For instance, compare the MNIST example for [BytePS](https://github.com/bytedance/byteps/blob/master/example/tensorflow/tensorflow_mnist.py) and [Horovod](https://github.com/horovod/horovod/blob/master/examples/tensorflow_mnist.py).
 
-<<<<<<< HEAD
-=======
 BytePS also supports other native APIs, e.g., PyTorch Distributed Data Parallel and TensorFlow Mirrored Strategy. See [DistributedDataParallel.md](docs/DistributedDataParallel.md) and [MirroredStrategy.md](docs/MirroredStrategy.md) for usage.
 
->>>>>>> 69a3dc61
 ## Limitations and Future Plans
 BytePS does not support pure CPU training for now. One reason is that the [cheap PS assumption](docs/rationale.md) of BytePS do not hold for CPU training. Consequently, you need CUDA and NCCL to build and run BytePS.
 
@@ -108,13 +105,6 @@
 * Straggler-mitigation
 
 ## Publications
-<<<<<<< HEAD
-BytePS adopts similar ideas in [ByteScheduler](https://github.com/bytedance/byteps/tree/bytescheduler/bytescheduler), e.g., tensor partitioning and credit-based preemptive scheduling, but with a different system design as it works as a communication library under the framework engine layer. To access ByteScheduler's source code, check the bytescheduler folder in bytescheduler branch of this repo [here](https://github.com/bytedance/byteps/tree/bytescheduler/bytescheduler). You can also find more details about ByteScheduler in the following [paper](https://i.cs.hku.hk/~cwu/papers/yhpeng-sosp19.pdf):
-
-Yanghua Peng, Yibo Zhu, Yangrui Chen, Yixin Bao, Bairen Yi, Chang Lan, Chuan Wu, Chuanxiong Guo. "A Generic Communication Scheduler for Distributed DNN Training Acceleration," in ACM SOSP, Huntsville, Ontario, Canada, October 27-30, 2019.
-=======
-
 1. [OSDI'20] "[A Unified Architecture for Accelerating Distributed DNN Training in Heterogeneous GPU/CPU Clusters](https://www.usenix.org/conference/osdi20/presentation/jiang)". Yimin Jiang, Yibo Zhu, Chang Lan, Bairen Yi, Yong Cui, Chuanxiong Guo. (Paper to appear soon)
 
-2. [SOSP'19] "[A Generic Communication Scheduler for Distributed DNN Training Acceleration](https://i.cs.hku.hk/~cwu/papers/yhpeng-sosp19.pdf)". Yanghua Peng, Yibo Zhu, Yangrui Chen, Yixin Bao, Bairen Yi, Chang Lan, Chuan Wu, Chuanxiong Guo. (Code is at [bytescheduler branch](https://github.com/bytedance/byteps/tree/bytescheduler/bytescheduler))
->>>>>>> 69a3dc61
+2. [SOSP'19] "[A Generic Communication Scheduler for Distributed DNN Training Acceleration](https://i.cs.hku.hk/~cwu/papers/yhpeng-sosp19.pdf)". Yanghua Peng, Yibo Zhu, Yangrui Chen, Yixin Bao, Bairen Yi, Chang Lan, Chuan Wu, Chuanxiong Guo. (Code is at [bytescheduler branch](https://github.com/bytedance/byteps/tree/bytescheduler/bytescheduler))